--- conflicted
+++ resolved
@@ -5,6 +5,7 @@
 	"fmt"
 	"os"
 	"os/exec"
+	"path/filepath"
 	"time"
 
 	"github.com/hdresearch/vers-cli/internal/auth"
@@ -56,9 +57,6 @@
 
 		fmt.Printf(s.HeadStatus.Render("Connecting to VM %s..."), vmID)
 
-<<<<<<< HEAD
-	
-=======
 		// Determine the path for storing the SSH key
 		keyPath := getSSHKeyPath(vmID)
 
@@ -92,7 +90,6 @@
 		} else {
 			fmt.Printf(s.HeadStatus.Render("Using existing SSH key from %s\n"), keyPath)
 		}
->>>>>>> 1a827675
 
 		hostIP := auth.GetVersUrl()
 
@@ -102,7 +99,7 @@
 		keyPath, err := auth.GetOrCreateSSHKey(vmID, client, apiCtx)
 		if err != nil {
 			return fmt.Errorf("failed to get or create SSH key: %w", err)
-		}	
+		}
 
 		sshCmd := exec.Command("ssh",
 			fmt.Sprintf("root@%s", hostIP),
