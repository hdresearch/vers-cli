--- conflicted
+++ resolved
@@ -75,17 +75,13 @@
 			return fmt.Errorf("%s", s.NoData.Render("VM does not have SSH port information available"))
 		}
 
-		// Build connection status output
+		// Build initial connection status output
 		var connectionOutput strings.Builder
 		connectionOutput.WriteString(s.HeadStatus.Render("Connecting to VM "+vmInfo.DisplayName+"...") + "\n")
-		connectionOutput.WriteString(s.HeadStatus.Render(fmt.Sprintf("Connecting to %s on port %d\n", nodeIP, vm.NetworkInfo.SSHPort)))
 
-<<<<<<< HEAD
-		// Print connection status
+		// Print initial connection status
 		fmt.Print(connectionOutput.String())
 
-=======
->>>>>>> 5b2e6862
 		keyPath, err := auth.GetOrCreateSSHKey(vmInfo.ID, client, apiCtx)
 		if err != nil {
 			return fmt.Errorf("failed to get or create SSH key: %w", err)
@@ -99,8 +95,12 @@
 			sshPort = "22"
 		}
 
-		// Debug info about connection
-		fmt.Printf(s.HeadStatus.Render("Connecting to %s on port %s\n"), sshHost, sshPort)
+		// Build final connection debug output
+		var debugOutput strings.Builder
+		debugOutput.WriteString(s.HeadStatus.Render(fmt.Sprintf("Connecting to %s on port %s\n", sshHost, sshPort)))
+
+		// Print debug info about connection
+		fmt.Print(debugOutput.String())
 
 		sshCmd := exec.Command("ssh",
 			fmt.Sprintf("root@%s", sshHost),
