package cmd

import (
	"context"
	"fmt"
	"strings"
	"time"

	"github.com/hdresearch/vers-cli/internal/utils"
	"github.com/hdresearch/vers-cli/styles"
	"github.com/hdresearch/vers-sdk-go"
	"github.com/spf13/cobra"
)

var alias string

// branchCmd represents the branch command
var branchCmd = &cobra.Command{
	Use:   "branch [vm-id|alias]",
	Short: "Create a new VM from an existing VM",
	Long:  `Create a new VM (branch) from the state of an existing VM. If no VM ID or alias is provided, uses the current HEAD.`,
	Args:  cobra.MaximumNArgs(1),
	RunE: func(cmd *cobra.Command, args []string) error {
		var vmID string
		var vmInfo *utils.VMInfo
		s := styles.NewBranchStyles()

		baseCtx := context.Background()
		apiCtx, cancel := context.WithTimeout(baseCtx, 30*time.Second)
		defer cancel()

		// Build initial setup output
		var setupOutput strings.Builder

		// Determine VM ID to use - no extra API calls
		if len(args) == 0 {
			var err error
			vmID, err = utils.GetCurrentHeadVM()
			if err != nil {
				return fmt.Errorf(s.Error.Render("no VM ID provided and %s"), err)
			}
			setupOutput.WriteString(s.Tip.Render("Using current HEAD VM: ") + s.VMID.Render(vmID) + "\n")
		} else {
			var err error
			vmInfo, err = utils.ResolveVMIdentifier(apiCtx, client, args[0])
			if err != nil {
				return fmt.Errorf(s.Error.Render("failed to find VM: %w"), err)
			}
			vmID = vmInfo.ID
		}

		// Show progress with best available name
		progressName := vmID
		if vmInfo != nil {
			progressName = vmInfo.DisplayName
		}
		setupOutput.WriteString(s.Progress.Render("Creating new VM from: "+progressName) + "\n")

		// Print initial setup messages
		fmt.Print(setupOutput.String())

		body := vers.APIVmBranchParams{
			VmBranchParams: vers.VmBranchParams{},
		}
		if alias != "" {
			body.VmBranchParams.Alias = vers.F(alias)
		}

		response, err := client.API.Vm.Branch(apiCtx, vmID, body)
		if err != nil {
			return fmt.Errorf(s.Error.Render("failed to create branch from vm '%s': %w"), progressName, err)
		}
		branchInfo := response.Data

		// Build VM details output
		var detailsOutput strings.Builder

		// Success message
		detailsOutput.WriteString(s.Success.Render("✓ New VM created successfully!") + "\n")

		// VM details header
		detailsOutput.WriteString(s.ListHeader.Render("New VM details:") + "\n")
		detailsOutput.WriteString(s.ListItem.Render(s.InfoLabel.Render("VM ID")+": "+s.VMID.Render(branchInfo.ID)) + "\n")

		if branchInfo.Alias != "" {
			detailsOutput.WriteString(s.ListItem.Render(s.InfoLabel.Render("Alias")+": "+s.BranchName.Render(branchInfo.Alias)) + "\n")
		}

<<<<<<< HEAD
		detailsOutput.WriteString(s.ListItem.Render(s.InfoLabel.Render("State")+": "+s.CurrentState.Render(string(branchInfo.State))) + "\n\n")

		// Handle checkout logic and build final output
		var finalOutput strings.Builder
=======
		fmt.Printf(s.ListItem.Render(s.InfoLabel.Render("State")+": "+s.CurrentState.Render(string(branchInfo.State))) + "\n\n")
>>>>>>> 5b2e6862

		// Check if user wants to switch to the new VM
		if checkout, _ := cmd.Flags().GetBool("checkout"); checkout {
			err := utils.SetHead(branchInfo.ID)
			if err != nil {
				warningMsg := fmt.Sprintf("WARNING: Failed to update HEAD: %v", err)
				finalOutput.WriteString(s.Warning.Render(warningMsg) + "\n")
			} else {
				// Create display name from branch response
				displayName := branchInfo.Alias
				if displayName == "" {
					displayName = branchInfo.ID
				}
<<<<<<< HEAD
				finalOutput.WriteString(s.Success.Render("✓ HEAD now points to: ") + s.BranchName.Render(displayName) + "\n")
=======
				successStyle := s.Success.Padding(0, 0)
				fmt.Printf(successStyle.Render("✓ HEAD now points to: ") + s.VMID.Render(displayName) + "\n")
>>>>>>> 5b2e6862
			}
		} else {
			// Show tip about switching
			switchTarget := branchInfo.Alias
			if switchTarget == "" {
				switchTarget = branchInfo.ID
			}
			finalOutput.WriteString(s.Tip.Render("Use --checkout or -c to switch to the new VM") + "\n")
			finalOutput.WriteString(s.Tip.Render("Run 'vers checkout "+switchTarget+"' to switch to this VM") + "\n")
		}

		// Print VM details and final output together
		combinedOutput := detailsOutput.String() + finalOutput.String()
		fmt.Print(combinedOutput)

		return nil
	},
}

func init() {
	rootCmd.AddCommand(branchCmd)

	// Define flags for the branch command
	branchCmd.Flags().StringVarP(&alias, "alias", "n", "", "Alias for the new VM")
	branchCmd.Flags().BoolP("checkout", "c", false, "Switch to the new VM after creation")
}<|MERGE_RESOLUTION|>--- conflicted
+++ resolved
@@ -86,14 +86,10 @@
 			detailsOutput.WriteString(s.ListItem.Render(s.InfoLabel.Render("Alias")+": "+s.BranchName.Render(branchInfo.Alias)) + "\n")
 		}
 
-<<<<<<< HEAD
 		detailsOutput.WriteString(s.ListItem.Render(s.InfoLabel.Render("State")+": "+s.CurrentState.Render(string(branchInfo.State))) + "\n\n")
 
 		// Handle checkout logic and build final output
 		var finalOutput strings.Builder
-=======
-		fmt.Printf(s.ListItem.Render(s.InfoLabel.Render("State")+": "+s.CurrentState.Render(string(branchInfo.State))) + "\n\n")
->>>>>>> 5b2e6862
 
 		// Check if user wants to switch to the new VM
 		if checkout, _ := cmd.Flags().GetBool("checkout"); checkout {
@@ -107,12 +103,9 @@
 				if displayName == "" {
 					displayName = branchInfo.ID
 				}
-<<<<<<< HEAD
-				finalOutput.WriteString(s.Success.Render("✓ HEAD now points to: ") + s.BranchName.Render(displayName) + "\n")
-=======
+				// Use the new successStyle from main branch but keep batched output
 				successStyle := s.Success.Padding(0, 0)
-				fmt.Printf(successStyle.Render("✓ HEAD now points to: ") + s.VMID.Render(displayName) + "\n")
->>>>>>> 5b2e6862
+				finalOutput.WriteString(successStyle.Render("✓ HEAD now points to: ") + s.VMID.Render(displayName) + "\n")
 			}
 		} else {
 			// Show tip about switching
