--- conflicted
+++ resolved
@@ -70,7 +70,7 @@
 		var commandArgs []string
 		var commandStr string
 		s := NewStatusStyles()
-		
+
 		// Check if first arg is a VM ID or a command
 		if len(args) > 1 {
 			vmID = args[0]
@@ -89,7 +89,6 @@
 		// Join the command arguments
 		commandStr = strings.Join(commandArgs, " ")
 
-
 		// Initialize SDK client and context
 		baseCtx := context.Background()
 		apiCtx, cancel := context.WithTimeout(baseCtx, 30*time.Second)
@@ -99,36 +98,16 @@
 		if err != nil {
 			return fmt.Errorf(s.NoData.Render("failed to get VM information: %v"), err)
 		}
+		executeResult := response.Data
 
-<<<<<<< HEAD
-		// Call the SDK to run the command
-		fmt.Println("Executing command via Vers SDK...")
-		response, err := client.API.Vm.Execute(apiCtx, vmID, executeParams)
-		if err != nil {
-			return fmt.Errorf("failed to execute command on vm '%s': %w", vmID, err)
-=======
 		if vm.State != "Running" {
 			return fmt.Errorf(s.NoData.Render("VM is not running (current state: %s)"), vm.State)
 		}
 
 		if vm.NetworkInfo.SSHPort == 0 {
 			return fmt.Errorf("%s", s.NoData.Render("VM does not have SSH port information available"))
->>>>>>> 53ec525e
 		}
-		executeResult := response.Data
 
-<<<<<<< HEAD
-		// Handle the response (adjust based on actual APIVmExecuteResult structure)
-		fmt.Printf("Command executed successfully on VM '%s'.\n", vmID)
-
-		if executeResult.CommandResult.Stdout != "" {
-			fmt.Println("Output:")
-			fmt.Println(executeResult.CommandResult.Stdout)
-		}
-		if executeResult.CommandResult.Stderr != "" {
-			fmt.Println("Error:")
-			fmt.Println(executeResult.CommandResult.Stderr)
-=======
 		// Determine the path for storing the SSH key
 		keyPath := getSSHKeyPath(vmID)
 
@@ -188,7 +167,6 @@
 				return fmt.Errorf(s.NoData.Render("command exited with code %d"), exitErr.ExitCode())
 			}
 			return fmt.Errorf(s.NoData.Render("failed to run SSH command: %v"), err)
->>>>>>> 53ec525e
 		}
 
 		return nil
