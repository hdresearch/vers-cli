package cmd

import (
	"context"
	"fmt"
	"os"
	"os/exec"
	"path/filepath"
	"strings"
	"time"

	"github.com/hdresearch/vers-cli/internal/auth"
	"github.com/hdresearch/vers-cli/internal/utils"
	"github.com/hdresearch/vers-cli/styles"
	"github.com/spf13/cobra"
)

// getCurrentHeadVM returns the VM ID from the current HEAD
func getCurrentHeadVM() (string, error) {
	versDir := ".vers"
	headFile := filepath.Join(versDir, "HEAD")

	// Check if .vers directory and HEAD file exist
	if _, err := os.Stat(headFile); os.IsNotExist(err) {
		return "", fmt.Errorf("HEAD not found. Run 'vers init' first")
	}

	// Read HEAD file
	headData, err := os.ReadFile(headFile)
	if err != nil {
		return "", fmt.Errorf("error reading HEAD: %w", err)
	}

	// HEAD directly contains a VM ID or alias
	vmID := strings.TrimSpace(string(headData))

	if vmID == "" {
		return "", fmt.Errorf("HEAD is empty. Create a VM first with 'vers run'")
	}

	return vmID, nil
}

// executeCmd represents the execute command
var executeCmd = &cobra.Command{
	Use:   "execute [vm_id] <command> [args...]",
	Short: "Run a command on a specific VM",
	Long:  `Execute a command within the Vers environment on the specified VM. If no VM ID is provided, uses the current HEAD.`,
	Args:  cobra.MinimumNArgs(1), // Require at least command
	RunE: func(cmd *cobra.Command, args []string) error {
		var vmID string
		var commandArgs []string
		var commandStr string
		s := styles.NewStatusStyles()

		// Check if first arg is a VM ID or a command
		if len(args) > 1 {
			vmID = args[0]
			commandArgs = args[1:]
		} else {
			// First arg doesn't look like a VM ID or only one arg, use HEAD
			var err error
			vmID, err = getCurrentHeadVM()
			if err != nil {
				return fmt.Errorf(s.NoData.Render("no VM ID provided and %w"), err)
			}
			fmt.Printf(s.HeadStatus.Render("Using current HEAD VM: "+vmID) + "\n")
			commandArgs = args
		}

		// Join the command arguments
		commandStr = strings.Join(commandArgs, " ")

		// Initialize SDK client and context
		baseCtx := context.Background()
		apiCtx, cancel := context.WithTimeout(baseCtx, 30*time.Second)
		defer cancel()

		response, err := client.API.Vm.Get(apiCtx, vmID)
		if err != nil {
			return fmt.Errorf(s.NoData.Render("failed to get VM information: %w"), err)
		}
		vm := response.Data

		if vm.State != "Running" {
			return fmt.Errorf(s.NoData.Render("VM is not running (current state: %s)"), vm.State)
		}

		if vm.NetworkInfo.SSHPort == 0 {
			return fmt.Errorf("%s", s.NoData.Render("VM does not have SSH port information available"))
		}

		// Determine the path for storing the SSH key
		keyPath, err := auth.GetOrCreateSSHKey(vmID, client, apiCtx)
		if err != nil {
			return fmt.Errorf("failed to get or create SSH key: %w", err)
		}

		// Get the node's public IP from response headers (preferred)
		// Fall back to load balancer URL if header not present
		var hostIP string
		// Try to get node IP from headers using raw HTTP request
		if nodeIP, err := utils.GetNodeIPForVM(vmID); err == nil {
			hostIP = nodeIP
		} else {
			// Fallback to environment host, and then default host
			hostIP, err = auth.GetVersUrlHost()
			if err != nil {
				return fmt.Errorf("failed to get Vers URL: %w", err)
			}
			if os.Getenv("VERS_DEBUG") == "true" {
				fmt.Printf("[DEBUG] Failed to get node IP, using fallback: %v\n", err)
			}
		}

<<<<<<< HEAD
=======
		// Debug info about connection
		fmt.Printf(s.HeadStatus.Render("Executing command via SSH on %s (VM %s)\n"), hostIP, vmID)

>>>>>>> d2527a0c
		// Create the SSH command with the provided command string
		sshCmd := exec.Command("ssh",
			fmt.Sprintf("root@%s", hostIP),
			"-p", fmt.Sprintf("%d", vm.NetworkInfo.SSHPort),
			"-o", "StrictHostKeyChecking=no",
			"-o", "UserKnownHostsFile=/dev/null", // Avoid host key prompts
			"-o", "IdentitiesOnly=yes", // Only use the specified identity file
			"-o", "PreferredAuthentications=publickey", // Only attempt public key authentication
			"-o", "LogLevel=ERROR", // Add this line to suppress warnings
			"-i", keyPath, // Use the persistent key file
			commandStr) // Add the command to execute

		// Connect command output to current terminal
		sshCmd.Stdout = os.Stdout
		sshCmd.Stderr = os.Stderr

		// Execute the command
		err = sshCmd.Run()
		if err != nil {
			if exitErr, ok := err.(*exec.ExitError); ok {
				// If the command ran but returned non-zero, return the exit code
				return fmt.Errorf(s.NoData.Render("command exited with code %d"), exitErr.ExitCode())
			}
			return fmt.Errorf(s.NoData.Render("failed to run SSH command: %w"), err)
		}

		return nil
	},
}

func init() {
	rootCmd.AddCommand(executeCmd)
	executeCmd.Flags().String("host", "", "Specify the host IP to connect to (overrides default)")
}<|MERGE_RESOLUTION|>--- conflicted
+++ resolved
@@ -113,12 +113,9 @@
 			}
 		}
 
-<<<<<<< HEAD
-=======
 		// Debug info about connection
 		fmt.Printf(s.HeadStatus.Render("Executing command via SSH on %s (VM %s)\n"), hostIP, vmID)
 
->>>>>>> d2527a0c
 		// Create the SSH command with the provided command string
 		sshCmd := exec.Command("ssh",
 			fmt.Sprintf("root@%s", hostIP),
