--- conflicted
+++ resolved
@@ -2,7 +2,6 @@
 
 import (
 	"context"
-	"encoding/json"
 	"fmt"
 	"os"
 	"os/exec"
@@ -11,7 +10,6 @@
 	"github.com/hdresearch/vers-cli/internal/auth"
 	"github.com/hdresearch/vers-cli/internal/utils"
 	"github.com/hdresearch/vers-cli/styles"
-	"github.com/hdresearch/vers-sdk-go"
 	"github.com/spf13/cobra"
 )
 
@@ -44,7 +42,7 @@
 
 		fmt.Println(s.NoData.Render("Fetching VM information..."))
 
-		vm, nodeIP, err := GetVmAndNodeIP(apiCtx, vmID)
+		vm, nodeIP, err := utils.GetVmAndNodeIP(apiCtx, client, vmID)
 		if err != nil {
 			return fmt.Errorf(s.NoData.Render("failed to get VM information: %w"), err)
 		}
@@ -59,27 +57,6 @@
 
 		fmt.Printf(s.HeadStatus.Render("Connecting to VM %s..."), vmID)
 
-<<<<<<< HEAD
-=======
-		// Get the node's public IP from response headers (preferred)
-		// Fall back to load balancer URL if header not present
-		var hostIP string
-
-		// Try to get node IP from headers using raw HTTP request
-		if nodeIP, err := utils.GetNodeIPForVM(vmID); err == nil {
-			hostIP = nodeIP
-		} else {
-			// Fallback to environment host, and then default host
-			hostIP, err = auth.GetVersUrlHost()
-			if err != nil {
-				return fmt.Errorf("failed to get host IP: %w", err)
-			}
-			if os.Getenv("VERS_DEBUG") == "true" {
-				fmt.Printf("[DEBUG] Failed to get node IP, using fallback: %v\n", err)
-			}
-		}
-
->>>>>>> b78c316b
 		// Debug info about connection
 		fmt.Printf(s.HeadStatus.Render("Connecting to %s on port %d\n"), nodeIP, vm.NetworkInfo.SSHPort)
 
@@ -113,45 +90,6 @@
 	},
 }
 
-<<<<<<< HEAD
-// GetVmAndNodeIP retrieves VM information and the node IP from headers in a single request
-func GetVmAndNodeIP(ctx context.Context, vmID string) (vers.APIVmGetResponseData, string, error) {
-	// Use the lower-level client method to get both response data AND headers
-	var rawResponse *http.Response
-	err := client.Get(ctx, "/api/vm/"+vmID, nil, &rawResponse)
-	if err != nil {
-		return vers.APIVmGetResponseData{}, "", err
-	}
-	defer rawResponse.Body.Close()
-
-	// Parse the response body using the SDK types
-	var response vers.APIVmGetResponse
-	if err := json.NewDecoder(rawResponse.Body).Decode(&response); err != nil {
-		return vers.APIVmGetResponseData{}, "", fmt.Errorf("failed to decode VM response: %w", err)
-	}
-
-	// Extract the node IP from headers
-	nodeIP := rawResponse.Header.Get("X-Node-IP")
-
-	// Use the node IP from headers or fallback to env override, and then static load balancer host
-	var hostIP string
-	if nodeIP != "" {
-		hostIP = nodeIP
-	} else {
-		hostIP, err = auth.GetVersUrlHost()
-		if err != nil {
-			return vers.APIVmGetResponseData{}, "", fmt.Errorf("failed to get host IP: %w", err)
-		}
-		if os.Getenv("VERS_DEBUG") == "true" {
-			fmt.Printf("[DEBUG] No node IP in headers, using fallback: %s\n", hostIP)
-		}
-	}
-
-	return response.Data, hostIP, nil
-}
-
-=======
->>>>>>> b78c316b
 func init() {
 	rootCmd.AddCommand(connectCmd)
 	connectCmd.Flags().String("host", "", "Specify the host IP to connect to (overrides default)")
