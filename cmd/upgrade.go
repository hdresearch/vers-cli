package cmd

import (
	"crypto/sha256"
	"encoding/hex"
	"fmt"
	"io"
	"net/http"
	"os"
	"runtime"
	"strings"

<<<<<<< HEAD
	"github.com/hdresearch/vers-cli/internal/output"
=======
	update "github.com/hdresearch/vers-cli/internal/update"
>>>>>>> 346f4db8
	confirmation "github.com/hdresearch/vers-cli/internal/utils"
	"github.com/spf13/cobra"
)

var upgradeCmd = &cobra.Command{
	Use:   "upgrade",
	Short: "Upgrade vers CLI to the latest version",
	Long: `Check for and install the latest version of the vers CLI from GitHub releases.

This command will:
- Check the current version against the latest GitHub release
- Download and install the new version if available
- Verify the download using SHA256 checksums
- Preserve the current binary as a backup

Examples:
  vers upgrade                    # Check and upgrade to latest version
  vers upgrade --check-only       # Only check for updates, don't install
  vers upgrade --prerelease       # Include pre-release versions
  vers upgrade --skip-checksum    # Skip checksum verification (not recommended)`,
	RunE: runUpgrade,
}

var (
	checkOnly    bool
	prerelease   bool
	skipChecksum bool
)

func init() {
	rootCmd.AddCommand(upgradeCmd)

	upgradeCmd.Flags().BoolVar(&checkOnly, "check-only", false, "Only check for updates without installing")
	upgradeCmd.Flags().BoolVar(&prerelease, "prerelease", false, "Include pre-release versions")
	upgradeCmd.Flags().BoolVar(&skipChecksum, "skip-checksum", false, "Skip SHA256 checksum verification (not recommended)")
}

func runUpgrade(cmd *cobra.Command, args []string) error {
	DebugPrint("Starting upgrade process\n")

	// Get current version
	currentVersion := strings.TrimPrefix(Version, "v")
	if currentVersion == "dev" || currentVersion == "unknown" {
		return fmt.Errorf("cannot upgrade development or unknown versions")
	}

	// Version comparison phase
	versionCheck := output.New()
	versionCheck.WriteLinef("Current version: %s", Version)

	// Check for latest release using shared update package
	latest, err := update.GetLatestRelease(Repository, prerelease, verbose)
	if err != nil {
		return fmt.Errorf("failed to check for updates: %w", err)
	}

	latestVersion := strings.TrimPrefix(latest.TagName, "v")
	versionCheck.WriteLinef("Latest version: %s", latest.TagName)

	// Compare versions
	if currentVersion == latestVersion {
<<<<<<< HEAD
		versionCheck.WriteLine("You are already running the latest version!").Print()
=======
		fmt.Println("You are already running the latest version!")

		// Reset the update check timer since we manually checked
		update.UpdateCheckTime()

>>>>>>> 346f4db8
		return nil
	}

	if checkOnly {
		versionCheck.WriteLinef("A new version is available: %s -> %s", Version, latest.TagName).
			WriteLine("Run 'vers upgrade' to install the update.").
			Print()
		return nil
	}

	// Print version info first
	versionCheck.Print()

	// Confirmation phase
	fmt.Printf("\nUpgrade from %s to %s?\n", Version, latest.TagName)

	if !confirmation.AskConfirmation() {
		output.ImmediateLine("Upgrade cancelled.")
		return nil
	}

	// Perform upgrade
	err = performUpgrade(latest)
	if err == nil {
		// Reset the update check timer after successful upgrade
		update.UpdateCheckTime()
	}

	return err
}

func performUpgrade(release *update.GitHubRelease) error {
	// Find the appropriate binary for current platform
	binaryName := getBinaryName()
	var binaryURL, checksumURL string
	var binarySize int64

	for _, asset := range release.Assets {
		if asset.Name == binaryName {
			binaryURL = asset.BrowserDownloadURL
			binarySize = asset.Size
		}
		if asset.Name == binaryName+".sha256" {
			checksumURL = asset.BrowserDownloadURL
		}
	}

	if binaryURL == "" {
		return fmt.Errorf("no compatible binary found for %s-%s", runtime.GOOS, runtime.GOARCH)
	}

	// Download phase
	fmt.Printf("Downloading %s...\n", binaryName)

	DebugPrint("Downloading binary from: %s\n", binaryURL)

	// Download the new binary
	tempFile, err := downloadFile(binaryURL, binarySize)
	if err != nil {
		return fmt.Errorf("failed to download update: %w", err)
	}
	defer os.Remove(tempFile)

	// Verification and installation phase
	install := output.New()

	// Verify checksum if available and not skipped
	if checksumURL != "" && !skipChecksum {
		DebugPrint("Verifying checksum from: %s\n", checksumURL)
		install.WriteLine("Verifying download integrity...")

		if err := verifyChecksum(tempFile, checksumURL); err != nil {
			return fmt.Errorf("checksum verification failed: %w", err)
		}
		install.WriteLine("✓ Checksum verification passed")
	} else if skipChecksum {
		install.WriteLine("Skipping checksum verification (not recommended)")
	}

	// Get current executable path
	currentExe, err := os.Executable()
	if err != nil {
		return fmt.Errorf("failed to get current executable path: %w", err)
	}

	// Create backup of current version
	backupPath := currentExe + ".backup"
	DebugPrint("Creating backup at: %s\n", backupPath)

	if err := copyFile(currentExe, backupPath); err != nil {
		return fmt.Errorf("failed to create backup: %w", err)
	}

	// Install new binary
	if err := installNewBinary(tempFile, currentExe); err != nil {
		// Restore backup on failure
		DebugPrint("Installation failed, restoring backup\n")
		os.Rename(backupPath, currentExe)
		return fmt.Errorf("failed to install update: %w", err)
	}

	// Clean up backup on success
	os.Remove(backupPath)

	install.WriteLinef("✓ Successfully upgraded to version %s!", release.TagName).
		WriteLine("Please restart any running vers processes to use the new version.").
		Print()

	return nil
}

func getBinaryName() string {
	goos := runtime.GOOS
	goarch := runtime.GOARCH

	// Convert Go arch names to match your release naming convention
	switch goarch {
	case "amd64":
		goarch = "amd64" // Your releases use amd64, not x86_64
	case "arm64":
		goarch = "arm64"
	case "386":
		goarch = "386"
	}

	// Build binary name to match your release pattern
	binaryName := fmt.Sprintf("vers-%s-%s", goos, goarch)

	// Add .exe extension for Windows
	if goos == "windows" {
		binaryName += ".exe"
	}

	return binaryName
}

func verifyChecksum(filePath, checksumURL string) error {
	// Download checksum file
	checksumResp, err := http.Get(checksumURL)
	if err != nil {
		return fmt.Errorf("failed to download checksum: %w", err)
	}
	defer checksumResp.Body.Close()

	if checksumResp.StatusCode != http.StatusOK {
		return fmt.Errorf("failed to download checksum: HTTP %d", checksumResp.StatusCode)
	}

	expectedChecksumBytes, err := io.ReadAll(checksumResp.Body)
	if err != nil {
		return fmt.Errorf("failed to read checksum: %w", err)
	}

	// Extract just the checksum (first 64 characters)
	expectedChecksum := strings.TrimSpace(string(expectedChecksumBytes))
	if len(expectedChecksum) >= 64 {
		expectedChecksum = expectedChecksum[:64]
	}

	// Calculate actual checksum
	file, err := os.Open(filePath)
	if err != nil {
		return fmt.Errorf("failed to open file for checksum: %w", err)
	}
	defer file.Close()

	hash := sha256.New()
	if _, err := io.Copy(hash, file); err != nil {
		return fmt.Errorf("failed to calculate checksum: %w", err)
	}

	actualChecksum := hex.EncodeToString(hash.Sum(nil))

	if actualChecksum != expectedChecksum {
		return fmt.Errorf("checksum mismatch: expected %s, got %s", expectedChecksum, actualChecksum)
	}

	return nil
}

func downloadFile(url string, expectedSize int64) (string, error) {
	resp, err := http.Get(url)
	if err != nil {
		return "", err
	}
	defer resp.Body.Close()

	if resp.StatusCode != http.StatusOK {
		return "", fmt.Errorf("download failed with status: %d", resp.StatusCode)
	}

	// Create temporary file
	tempFile, err := os.CreateTemp("", "vers-upgrade-*")
	if err != nil {
		return "", err
	}
	defer tempFile.Close()

	// Download with progress
	var downloaded int64
	buffer := make([]byte, 32*1024) // 32KB buffer

	for {
		n, err := resp.Body.Read(buffer)
		if n > 0 {
			tempFile.Write(buffer[:n])
			downloaded += int64(n)

			if expectedSize > 0 {
				progress := float64(downloaded) / float64(expectedSize) * 100
				fmt.Printf("\rProgress: %.1f%% (%d/%d bytes)", progress, downloaded, expectedSize)
			}
		}

		if err == io.EOF {
			break
		}
		if err != nil {
			return "", err
		}
	}

	fmt.Print("\n") // New line after progress
	return tempFile.Name(), nil
}

func installNewBinary(sourcePath, targetPath string) error {
	// Copy the binary and set executable permissions
	if err := copyFile(sourcePath, targetPath); err != nil {
		return err
	}

	// Make sure it's executable
	return os.Chmod(targetPath, 0755)
}

func copyFile(src, dst string) error {
	srcFile, err := os.Open(src)
	if err != nil {
		return err
	}
	defer srcFile.Close()

	dstFile, err := os.Create(dst)
	if err != nil {
		return err
	}
	defer dstFile.Close()

	if _, err := io.Copy(dstFile, srcFile); err != nil {
		return err
	}

	// Copy permissions
	srcInfo, err := srcFile.Stat()
	if err != nil {
		return err
	}

	return os.Chmod(dst, srcInfo.Mode())
}<|MERGE_RESOLUTION|>--- conflicted
+++ resolved
@@ -10,11 +10,8 @@
 	"runtime"
 	"strings"
 
-<<<<<<< HEAD
 	"github.com/hdresearch/vers-cli/internal/output"
-=======
 	update "github.com/hdresearch/vers-cli/internal/update"
->>>>>>> 346f4db8
 	confirmation "github.com/hdresearch/vers-cli/internal/utils"
 	"github.com/spf13/cobra"
 )
@@ -76,15 +73,11 @@
 
 	// Compare versions
 	if currentVersion == latestVersion {
-<<<<<<< HEAD
 		versionCheck.WriteLine("You are already running the latest version!").Print()
-=======
-		fmt.Println("You are already running the latest version!")
 
 		// Reset the update check timer since we manually checked
 		update.UpdateCheckTime()
 
->>>>>>> 346f4db8
 		return nil
 	}
 
