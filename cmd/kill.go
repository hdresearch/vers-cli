--- conflicted
+++ resolved
@@ -55,7 +55,6 @@
 			}
 
 			fmt.Printf(s.Progress.Render("Deleting cluster '%s'...\n"), targetID)
-<<<<<<< HEAD
 
 			// Check if deleting this cluster will affect HEAD before deletion
 			headWarning := checkHeadImpact(targetID)
@@ -70,10 +69,8 @@
 				}
 			}
 
-			_, err := client.API.Cluster.Delete(apiCtx, targetID)
-=======
 			err := client.API.Cluster.Delete(apiCtx, targetID)
->>>>>>> 0ea64f5d
+
 			if err != nil {
 				return fmt.Errorf(s.Error.Render("failed to delete cluster: %w"), err)
 			}
