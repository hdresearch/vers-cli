package cmd

import (
	"fmt"

	"github.com/spf13/cobra"
)

// upCmd represents the up command
var upCmd = &cobra.Command{
	Use:   "up [cluster]",
	Short: "Build and start a development environment",
	Long:  `Build a rootfs image and start a Vers development environment according to the configuration in vers.toml.`,
	Args:  cobra.MaximumNArgs(1),
	RunE: func(cmd *cobra.Command, args []string) error {
<<<<<<< HEAD
		// Load configuration just once
		config, err := loadConfig()
=======
		baseCtx := context.Background()

		apiCtx, cancel := context.WithTimeout(baseCtx, 30*time.Second)
		defer cancel()

		// Create new cluster params with the mandatory KernelName field
		clusterParams := vers.APIClusterNewParams{}

		// Handle optional parameters from flags
		memSize, _ := cmd.Flags().GetInt64("mem-size")
		if memSize > 0 {
			clusterParams.MemSizeMib = vers.F(memSize)
			fmt.Printf("Setting memory size to %d MiB\n", memSize)
		}

		rootfs, _ := cmd.Flags().GetString("rootfs")
		if rootfs != "" {
			clusterParams.RootfsName = vers.F(rootfs)
			fmt.Printf("Using rootfs: %s\n", rootfs)
		}

		vcpuCount, _ := cmd.Flags().GetInt64("vcpu")
		if vcpuCount > 0 {
			clusterParams.VcpuCount = vers.F(vcpuCount)
			fmt.Printf("Setting vCPU count to %d\n", vcpuCount)
		}

		kernelName, _ := cmd.Flags().GetString("kernel")
		if kernelName != "" {
			clusterParams.KernelName = vers.F(kernelName)
			fmt.Printf("Using kernel: %s\n", kernelName)
		}

		fmt.Println("Sending request to start cluster...")
		clusterInfo, err := client.API.Cluster.New(apiCtx, clusterParams)
>>>>>>> aca2e407
		if err != nil {
			return fmt.Errorf("failed to load configuration: %w", err)
		}

		// Apply flag overrides
		applyFlagOverrides(cmd, config)

		// Skip build step if rootfs is "default" or if builder is "none"
		if config.Rootfs.Name != "default" && config.Builder.Name != "none" {
			fmt.Println("=== Building rootfs image ===")
			if err := BuildRootfs(config); err != nil {
				return fmt.Errorf("build failed: %w", err)
			}
		}

		// Then, run the environment
		fmt.Println("\n=== Starting development environment ===")
		if err := StartCluster(config, args); err != nil {
			return fmt.Errorf("run failed: %w", err)
		}

		return nil
	},
}

func init() {
	rootCmd.AddCommand(upCmd)

<<<<<<< HEAD
	// Add flags to override toml configuration, mirroring those from run command
	upCmd.Flags().Int64("mem-size", 0, "Override memory size (MiB)")
	upCmd.Flags().Int64("vcpu-count", 0, "Override number of virtual CPUs")
	upCmd.Flags().String("rootfs", "", "Override rootfs name")
	upCmd.Flags().String("kernel", "", "Override kernel name")
=======
	// Add flags for all optional parameters
	upCmd.Flags().String("kernel", "", "Kernel name to use for the cluster")
	upCmd.Flags().Int64("mem", 0, "Memory size in MiB (0 = use default)")
	upCmd.Flags().String("rootfs", "", "Root filesystem name to use")
	upCmd.Flags().Int64("vcpu", 0, "Number of virtual CPUs (0 = use default)")
>>>>>>> aca2e407
}<|MERGE_RESOLUTION|>--- conflicted
+++ resolved
@@ -13,10 +13,6 @@
 	Long:  `Build a rootfs image and start a Vers development environment according to the configuration in vers.toml.`,
 	Args:  cobra.MaximumNArgs(1),
 	RunE: func(cmd *cobra.Command, args []string) error {
-<<<<<<< HEAD
-		// Load configuration just once
-		config, err := loadConfig()
-=======
 		baseCtx := context.Background()
 
 		apiCtx, cancel := context.WithTimeout(baseCtx, 30*time.Second)
@@ -52,7 +48,6 @@
 
 		fmt.Println("Sending request to start cluster...")
 		clusterInfo, err := client.API.Cluster.New(apiCtx, clusterParams)
->>>>>>> aca2e407
 		if err != nil {
 			return fmt.Errorf("failed to load configuration: %w", err)
 		}
@@ -81,17 +76,9 @@
 func init() {
 	rootCmd.AddCommand(upCmd)
 
-<<<<<<< HEAD
 	// Add flags to override toml configuration, mirroring those from run command
 	upCmd.Flags().Int64("mem-size", 0, "Override memory size (MiB)")
 	upCmd.Flags().Int64("vcpu-count", 0, "Override number of virtual CPUs")
 	upCmd.Flags().String("rootfs", "", "Override rootfs name")
 	upCmd.Flags().String("kernel", "", "Override kernel name")
-=======
-	// Add flags for all optional parameters
-	upCmd.Flags().String("kernel", "", "Kernel name to use for the cluster")
-	upCmd.Flags().Int64("mem", 0, "Memory size in MiB (0 = use default)")
-	upCmd.Flags().String("rootfs", "", "Root filesystem name to use")
-	upCmd.Flags().Int64("vcpu", 0, "Number of virtual CPUs (0 = use default)")
->>>>>>> aca2e407
 }