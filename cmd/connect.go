package cmd

import (
	"context"
	"fmt"
	"os"
	"os/exec"
	"time"

	"github.com/hdresearch/vers-cli/internal/auth"
	"github.com/hdresearch/vers-cli/internal/utils"
	"github.com/hdresearch/vers-cli/styles"
	"github.com/spf13/cobra"
)

// connectCmd represents the connect command
var connectCmd = &cobra.Command{
	Use:   "connect [vm-id]",
	Short: "Connect to a VM via SSH",
	Long:  `Connect to a running Vers VM via SSH. If no VM ID is provided, uses the current HEAD.`,
	Args:  cobra.MaximumNArgs(1),
	RunE: func(cmd *cobra.Command, args []string) error {
		var vmID string
		s := styles.NewStatusStyles()

		// If no VM ID provided, try to use the current HEAD
		if len(args) == 0 {
			var err error
			vmID, err = getCurrentHeadVM()
			if err != nil {
				return fmt.Errorf(s.NoData.Render("no VM ID provided and %w"), err)
			}
			fmt.Printf(s.HeadStatus.Render("Using current HEAD VM: "+vmID) + "\n")
		} else {
			vmID = args[0]
		}

		// Initialize SDK client and context
		baseCtx := context.Background()
		apiCtx, cancel := context.WithTimeout(baseCtx, 30*time.Second)
		defer cancel()

		fmt.Println(s.NoData.Render("Fetching VM information..."))
		response, err := client.API.Vm.Get(apiCtx, vmID)
		if err != nil {
			return fmt.Errorf(s.NoData.Render("failed to get VM information: %w"), err)
		}
		vm := response.Data

		if vm.State != "Running" {
			return fmt.Errorf(s.NoData.Render("VM is not running (current state: %s)"), vm.State)
		}

		if vm.NetworkInfo.SSHPort == 0 {
			return fmt.Errorf("%s", s.NoData.Render("VM does not have SSH port information available"))
		}

		fmt.Printf(s.HeadStatus.Render("Connecting to VM %s..."), vmID)

		// Get the node's public IP from response headers (preferred)
		// Fall back to load balancer URL if header not present
		var hostIP string

		// Try to get node IP from headers using raw HTTP request
		if nodeIP, err := utils.GetNodeIPForVM(vmID); err == nil {
			hostIP = nodeIP
		} else {
			// Fallback to load balancer URL
			hostIP, err = auth.GetVersUrlHost()
			if err != nil {
				return fmt.Errorf("failed to get host IP: %w", err)
			}
			if os.Getenv("VERS_DEBUG") == "true" {
				fmt.Printf("[DEBUG] Failed to get node IP, using fallback: %v\n", err)
			}
		}

		// Debug info about connection
		fmt.Printf(s.HeadStatus.Render("Connecting to %s on port %d\n"), hostIP, vm.NetworkInfo.SSHPort)

		keyPath, err := auth.GetOrCreateSSHKey(vm.ID, client, apiCtx)
		if err != nil {
			return fmt.Errorf("failed to get or create SSH key: %w", err)
		}

		sshCmd := exec.Command("ssh",
			fmt.Sprintf("root@%s", hostIP),
			"-p", fmt.Sprintf("%d", vm.NetworkInfo.SSHPort),
			"-o", "StrictHostKeyChecking=no",
			"-o", "UserKnownHostsFile=/dev/null", // Avoid host key prompts
			"-o", "IdentitiesOnly=yes", // Only use the specified identity file
			"-o", "PreferredAuthentications=publickey", // Only attempt public key authentication
			"-i", keyPath) // Use the persistent key file

		sshCmd.Stdout = os.Stdout
		sshCmd.Stderr = os.Stderr
		sshCmd.Stdin = os.Stdin // Connect terminal stdin for interactive session

		err = sshCmd.Run()

		if err != nil {
			if _, ok := err.(*exec.ExitError); !ok {
				return fmt.Errorf(s.NoData.Render("failed to run SSH command: %w"), err)
			}
		}

		return nil
	},
}

<<<<<<< HEAD
=======
// getNodeIPForVM makes a raw HTTP request to get the node IP from headers
func getNodeIPForVM(vmID string) (string, error) {
	// Get API key for authentication
	apiKey, err := auth.GetAPIKey()
	if err != nil {
		return "", fmt.Errorf("failed to get API key: %w", err)
	}

	// Construct the URL using the same base URL logic as the SDK
	baseURL, err := auth.GetVersUrl()
	if err != nil {
		return "", fmt.Errorf("failed to get base URL: %w", err)
	}
	url := baseURL + "/api/vm/" + vmID

	// Create HTTP request
	req, err := http.NewRequest("GET", url, nil)
	if err != nil {
		return "", fmt.Errorf("failed to create request: %w", err)
	}

	// Add authentication header
	req.Header.Set("Authorization", "Bearer "+apiKey)

	// Make the request
	client := &http.Client{Timeout: 30 * time.Second}
	resp, err := client.Do(req)
	if err != nil {
		return "", fmt.Errorf("failed to make request: %w", err)
	}
	defer resp.Body.Close()

	// Get the node IP from headers
	nodeIP := resp.Header.Get("X-Node-IP")
	if nodeIP != "" && nodeIP != "unknown" {
		return nodeIP, nil
	}

	return "", fmt.Errorf("no node IP found in response headers")
}

>>>>>>> 5d851c7d
func init() {
	rootCmd.AddCommand(connectCmd)
	connectCmd.Flags().String("host", "", "Specify the host IP to connect to (overrides default)")
}<|MERGE_RESOLUTION|>--- conflicted
+++ resolved
@@ -108,50 +108,6 @@
 	},
 }
 
-<<<<<<< HEAD
-=======
-// getNodeIPForVM makes a raw HTTP request to get the node IP from headers
-func getNodeIPForVM(vmID string) (string, error) {
-	// Get API key for authentication
-	apiKey, err := auth.GetAPIKey()
-	if err != nil {
-		return "", fmt.Errorf("failed to get API key: %w", err)
-	}
-
-	// Construct the URL using the same base URL logic as the SDK
-	baseURL, err := auth.GetVersUrl()
-	if err != nil {
-		return "", fmt.Errorf("failed to get base URL: %w", err)
-	}
-	url := baseURL + "/api/vm/" + vmID
-
-	// Create HTTP request
-	req, err := http.NewRequest("GET", url, nil)
-	if err != nil {
-		return "", fmt.Errorf("failed to create request: %w", err)
-	}
-
-	// Add authentication header
-	req.Header.Set("Authorization", "Bearer "+apiKey)
-
-	// Make the request
-	client := &http.Client{Timeout: 30 * time.Second}
-	resp, err := client.Do(req)
-	if err != nil {
-		return "", fmt.Errorf("failed to make request: %w", err)
-	}
-	defer resp.Body.Close()
-
-	// Get the node IP from headers
-	nodeIP := resp.Header.Get("X-Node-IP")
-	if nodeIP != "" && nodeIP != "unknown" {
-		return nodeIP, nil
-	}
-
-	return "", fmt.Errorf("no node IP found in response headers")
-}
-
->>>>>>> 5d851c7d
 func init() {
 	rootCmd.AddCommand(connectCmd)
 	connectCmd.Flags().String("host", "", "Specify the host IP to connect to (overrides default)")
